extern crate tinyfiledialogs;

use iced_wgpu::{
    canvas,
    container::{Style, StyleSheet},
    Renderer,
};
use iced_winit::{
    button, mouse, slider, Background, Button, Color, Column, Command, Container, Element, Length, Point,
    Program, Radio, Rectangle, Size, Slider, Text,
};

use std::cell::Cell;

pub const COLOR_SIZE: f32 = 20.0;

#[derive(Debug, Clone, Copy, PartialEq, Eq)]
pub enum EditOp {
    Draw,
    Erase,
    Refill,
}

impl EditOp {
    pub const ALL: [EditOp; 3] = [EditOp::Draw, EditOp::Erase, EditOp::Refill];
}

impl Default for EditOp {
    fn default() -> EditOp {
        EditOp::Draw
    }
}

#[derive(Debug, Clone)]
pub enum Message {
    EditChanged(EditOp),
    ExportPressed,
    SavePressed,
    LoadPressed,
    ColorPicked(Color),
    MeshResized(u16)
}

#[derive(Default)]
struct ColorPicker {
    canvas_cache: canvas::Cache,
    colors: Vec<Color>,
}

impl ColorPicker {
    pub const COLORS_PER_LINE: usize = 6;
    fn new() -> Self {
        let colors = vec![
            // red
            Color::new(1.0, 0.0, 0.0, 1.0),
            // maroon
            Color::new(0.5, 0.0, 0.0, 1.0),
            // orange
            Color::from_rgb8(255, 165, 0),
            // orange red
            Color::from_rgb8(255, 69, 0),
            // yellow
            Color::new(1.0, 1.0, 0.0, 1.0),
            // olive
            Color::new(0.5, 0.5, 0.0, 1.0),
            // brown
            Color::from_rgb8(139, 69, 19),
            // purple
            Color::new(0.5, 0.0, 0.5, 1.0),
            // magenta
            Color::new(1.0, 0.0, 1.0, 1.0),
            // violet
            Color::from_rgb8(148, 0, 211),
            // blue
            Color::new(0.0, 0.0, 1.0, 1.0),
            // navy
            Color::new(0.0, 0.0, 0.5, 1.0),
            // deep sky blue
            Color::from_rgb8(0, 191, 255),
            // aqua marine
            Color::from_rgb8(127, 255, 212),
            // cyan
            Color::new(0.0, 1.0, 1.0, 1.0),
            // lime
            Color::new(0.0, 1.0, 0.0, 1.0),
            // green
            Color::new(0.0, 0.5, 0.0, 1.0),
            // light-green
            Color::from_rgb8(144, 238, 144),
            // forest green
            Color::from_rgb8(34, 139, 34),
            // teal
            Color::new(0.0, 0.5, 0.5, 1.0),
            // chartreuse
            Color::new(0.5, 1.0, 0.0, 1.0),
            // white
            Color::new(1.0, 1.0, 1.0, 1.0),
            // silver
            Color::from_rgb8(192, 192, 192),
            // gray
            Color::new(0.5, 0.5, 0.5, 1.0),
            // black
            Color::new(0.02, 0.02, 0.02, 1.0),
        ];
        ColorPicker {
            canvas_cache: canvas::Cache::default(),
            colors,
        }
    }

    fn draw(&self, frame: &mut canvas::Frame) {
        let box_size = Size {
            width: COLOR_SIZE,
            height: COLOR_SIZE,
        };

        for (i, color) in self.colors.iter().enumerate() {
            let anchor = Point {
                x: (i % Self::COLORS_PER_LINE) as f32 * COLOR_SIZE,
                y: (i / Self::COLORS_PER_LINE) as f32 * COLOR_SIZE,
            };
            frame.fill_rectangle(anchor, box_size, *color);
        }
    }

    pub fn view(&mut self) -> Element<Message, Renderer> {
        let number_of_colors = self.colors.len() as f32;
        let height =
            (number_of_colors / Self::COLORS_PER_LINE as f32).ceil() as u16 * COLOR_SIZE as u16;
        canvas::Canvas::new(self)
            .width(Length::Units(
                Self::COLORS_PER_LINE as u16 * COLOR_SIZE as u16,
            ))
            .height(Length::Units(height))
            .into()
    }
}

#[derive(Default)]
struct PickedColor {
    color: Color,
    canvas_cache: canvas::Cache,
}

impl PickedColor {
    fn new(color: Color) -> Self {
        PickedColor {
            color,
            canvas_cache: canvas::Cache::default(),
        }
    }
    fn draw(&self, frame: &mut canvas::Frame) {
        let box_size_black = Size {
            width: COLOR_SIZE,
            height: COLOR_SIZE,
        };

        let box_size = Size {
            width: COLOR_SIZE - 4.0,
            height: COLOR_SIZE - 4.0,
        };

        frame.fill_rectangle(Point { x: 0.0, y: 0.0 }, box_size_black, Color::BLACK);
        frame.fill_rectangle(Point { x: 2.0, y: 2.0 }, box_size, self.color);
    }

    pub fn view(&mut self) -> Element<Message, Renderer> {
        canvas::Canvas::new(self)
            .width(Length::Units(30))
            .height(Length::Units(30))
            .into()
    }
}

pub struct Controls {
    edit_op: Cell<EditOp>,
    export_button: button::State,
    save_button: button::State,
    load_button: button::State,
    color_picker: ColorPicker,
    picked_color: PickedColor,
    export_file: Cell<Option<String>>,
    save_file: Cell<Option<String>>,
    load_file: Cell<Option<String>>,
<<<<<<< HEAD
    mesh_slider: slider::State,
    mesh_size: Cell<u16>,
    resize_editor_mesh: Cell<bool>,
=======
    width: u16,
>>>>>>> c01397a7
}

impl Controls {
    pub fn new(width: u16) -> Controls {
        Controls {
            edit_op: Cell::new(EditOp::default()),
            export_button: button::State::default(),
            save_button: button::State::default(),
            load_button: button::State::default(),
            color_picker: ColorPicker::new(),
            picked_color: PickedColor::new(Color::new(0.02, 0.02, 0.02, 1.0)),
            export_file: Cell::new(None),
            save_file: Cell::new(None),
            load_file: Cell::new(None),
<<<<<<< HEAD
            mesh_slider: slider::State::default(),
            mesh_size: Cell::new(32),
            resize_editor_mesh: Cell::new(false),
=======
            width,
>>>>>>> c01397a7
        }
    }

    pub fn step_edit_op(&self) {
        match self.edit_op.get() {
            EditOp::Draw => self.edit_op.set(EditOp::Erase),
            EditOp::Erase => self.edit_op.set(EditOp::Refill),
            EditOp::Refill => self.edit_op.set(EditOp::Draw),
        }
    }

    pub fn edit_op(&self) -> EditOp {
        self.edit_op.get()
    }

    pub fn draw_color(&self) -> Color {
        self.picked_color.color
    }

    pub fn export_path(&self) -> Option<String> {
        self.export_file.take()
    }

    pub fn save_path(&self) -> Option<String> {
        self.save_file.take()
    }

    pub fn load_path(&self) -> Option<String> {
        self.load_file.take()
    }

    pub fn mesh_size(&self) -> u16 {
        self.mesh_size.get()
    }

    pub fn resize_editor_mesh(&self) -> bool {
        self.resize_editor_mesh.replace(false)
    }
}

impl Program for Controls {
    type Renderer = Renderer;
    type Message = Message;

    fn update(&mut self, message: Message) -> Command<Message> {
        match message {
            Message::EditChanged(op) => self.edit_op.set(op),
            Message::ExportPressed => {
                let file_path = tinyfiledialogs::save_file_dialog("Export to OBJ", "Untitled.obj");

                if file_path.is_some() { self.export_file.set( file_path ); }
            },
            Message::SavePressed => {
                let file_path = tinyfiledialogs::save_file_dialog("Save to RON", "Untitled.ron");

                if file_path.is_some() { self.save_file.set( file_path ); }
            },
            Message::LoadPressed => {
                let file_path = tinyfiledialogs::open_file_dialog("Open RON", "Untitled.ron", None);

                if file_path.is_some() { self.load_file.set( file_path ); }
            },
            Message::ColorPicked(color) => self.picked_color = PickedColor::new(color),
            Message::MeshResized(size) => {
                self.mesh_size.set(size);
                self.resize_editor_mesh.set(true);
            },
        };

        Command::none()
    }

    fn view(&mut self) -> Element<Message, Renderer> {
        let edit_bar = EditOp::ALL
            .iter()
            .fold(
                Column::new()
                    .width(Length::Units(self.width))
                    .spacing(10)
                    .push(Text::new("Edit state (Press space to step):")),
                |column, state| {
                    column.push(Radio::new(
                        *state,
                        &format!("{:?}", state),
                        Some(self.edit_op.get()),
                        Message::EditChanged,
                    ))
                },
            )
            .push(Text::new("Pick a color"))
            .push(self.color_picker.view())
            .push(Text::new("Draw color"))
            .push(self.picked_color.view())
            .push(
                Button::new(&mut self.export_button, Text::new("Export as .obj"))
                    .on_press(Message::ExportPressed),
            )
            .push(
                Button::new(&mut self.save_button, Text::new("Save to .ron"))
                    .on_press(Message::SavePressed),
            )
            .push(
                Button::new(&mut self.load_button, Text::new("Load from .ron"))
                    .on_press(Message::LoadPressed),
            )
            .push(
                Slider::new(&mut self.mesh_slider, 32..=128, self.mesh_size.get(), move |s| {
                    Message::MeshResized(s)
                })
                .step(8),
            );

        Container::new(edit_bar)
            .width(Length::Units(self.width))
            .height(Length::Fill)
            .padding(10)
            .style(UiStyle {})
            .into()
    }
}

impl canvas::Program<Message> for ColorPicker {
    fn draw(&self, bounds: Rectangle, _cursor: canvas::Cursor) -> Vec<canvas::Geometry> {
        let theme = self.canvas_cache.draw(bounds.size(), |frame| {
            self.draw(frame);
        });

        vec![theme]
    }

    fn update(
        &mut self,
        event: canvas::Event,
        bounds: Rectangle,
        cursor: canvas::Cursor,
    ) -> Option<Message> {
        match event {
            canvas::Event::Mouse(mouse::Event::ButtonPressed(mouse::Button::Left)) => {
                if let Some(pos) = cursor.position() {
                    let (x_dist, y_dist) = (pos.x - bounds.x, pos.y - bounds.y);
                    if x_dist.is_sign_positive()
                        && y_dist.is_sign_positive()
                        && x_dist < bounds.width
                        && y_dist < bounds.height
                    {
                        let x_pos = x_dist as usize / COLOR_SIZE as usize;
                        let y_pos = y_dist as usize / COLOR_SIZE as usize;
                        let idx = y_pos * Self::COLORS_PER_LINE + x_pos;
                        if idx < self.colors.len() {
                            return Some(Message::ColorPicked(self.colors[idx]));
                        }
                    }
                }
            }
            _other => {}
        }
        None
    }
}

impl canvas::Program<Message> for PickedColor {
    fn draw(&self, bounds: Rectangle, _cursor: canvas::Cursor) -> Vec<canvas::Geometry> {
        let theme = self.canvas_cache.draw(bounds.size(), |frame| {
            self.draw(frame);
        });

        vec![theme]
    }
}

struct UiStyle {}
impl StyleSheet for UiStyle {
    fn style(&self) -> Style {
        Style {
            background: Some(Background::Color(Color::WHITE)),
            border_width: 1,
            border_color: Color::BLACK,
            ..Default::default()
        }
    }
}<|MERGE_RESOLUTION|>--- conflicted
+++ resolved
@@ -182,13 +182,10 @@
     export_file: Cell<Option<String>>,
     save_file: Cell<Option<String>>,
     load_file: Cell<Option<String>>,
-<<<<<<< HEAD
     mesh_slider: slider::State,
     mesh_size: Cell<u16>,
     resize_editor_mesh: Cell<bool>,
-=======
     width: u16,
->>>>>>> c01397a7
 }
 
 impl Controls {
@@ -203,13 +200,10 @@
             export_file: Cell::new(None),
             save_file: Cell::new(None),
             load_file: Cell::new(None),
-<<<<<<< HEAD
             mesh_slider: slider::State::default(),
             mesh_size: Cell::new(32),
             resize_editor_mesh: Cell::new(false),
-=======
             width,
->>>>>>> c01397a7
         }
     }
 
